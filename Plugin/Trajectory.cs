--- conflicted
+++ resolved
@@ -1,1361 +1,686 @@
-<<<<<<< HEAD
-﻿/*
-Trajectories
-Copyright 2014, Youen Toupin
-
-This file is part of Trajectories, under MIT license.
-*/
-
-//using ferram4;
-using System;
-using System.Collections.Generic;
-using System.ComponentModel;
-using System.Diagnostics;
-using System.Linq;
-using System.Text;
-using UnityEngine;
-
-namespace Trajectories
-{
-    // this class handles trajectory prediction (performing a lightweight physical simulation to predict a vessel trajectory in space and atmosphere)
-    [KSPAddon(KSPAddon.Startup.EveryScene, false)]
-    class Trajectory : MonoBehaviour
-    {
-        public class VesselState
-        {
-            public CelestialBody referenceBody { get; set; }
-            public double time { get; set; } // universal time
-            public Vector3d position { get; set; } // position in world frame relatively to the reference body
-            public Vector3d velocity { get; set; } // velocity in world frame relatively to the reference body
-            public Orbit stockPatch { get; set; } // tells wether the patch starting from this state is superimposed on a stock KSP patch, or null if something makes it diverge (atmospheric entry for example)
-
-            public VesselState(Vessel vessel)
-            {
-                referenceBody = vessel.orbit.referenceBody;
-                time = Planetarium.GetUniversalTime();
-                position = vessel.GetWorldPos3D() - referenceBody.position;
-                velocity = vessel.obt_velocity;
-                stockPatch = vessel.orbit;
-            }
-
-            public VesselState()
-            {
-            }
-        }
-
-        public struct Point
-        {
-            public Vector3 pos;
-            public Vector3 aerodynamicForce;
-            public Vector3 orbitalVelocity;
-            public Vector3 airVelocity;
-        }
-
-        public class Patch
-        {
-            public VesselState startingState { get; set; }
-            public double endTime { get; set; }
-            public bool isAtmospheric { get; set; }
-            public Point[] atmosphericTrajectory { get; set; } // position array in body space (world frame centered on the body) ; only used when isAtmospheric is true
-            public Orbit spaceOrbit { get; set; } // only used when isAtmospheric is false
-            public Vector3? impactPosition { get; set; }
-            public Vector3? rawImpactPosition { get; set; }
-            public Vector3 impactVelocity { get; set; }
-
-            public Point GetInfo(float altitudeAboveSeaLevel)
-            {
-                if(!isAtmospheric)
-                    throw new Exception("Trajectory info available only for atmospheric patches");
-
-                if (atmosphericTrajectory.Length == 1)
-                    return atmosphericTrajectory[0];
-                else if (atmosphericTrajectory.Length == 0)
-                    return new Point();
-
-                float absAltitude = (float)startingState.referenceBody.Radius + altitudeAboveSeaLevel;
-                float sqMag = absAltitude * absAltitude;
-
-                // TODO: optimize by doing a dichotomic search (this function assumes that altitude variation is monotonic anyway)
-                int idx = 1;
-                while (idx < atmosphericTrajectory.Length && atmosphericTrajectory[idx].pos.sqrMagnitude > sqMag)
-                    ++idx;
-
-                float coeff = (absAltitude - atmosphericTrajectory[idx].pos.magnitude) / Mathf.Max(0.00001f, atmosphericTrajectory[idx-1].pos.magnitude - atmosphericTrajectory[idx].pos.magnitude);
-                coeff = Math.Min(1.0f, Math.Max(0.0f, coeff));
-
-                Point res = new Point();
-                res.pos = atmosphericTrajectory[idx].pos * (1.0f - coeff) + atmosphericTrajectory[idx-1].pos * coeff;
-                res.aerodynamicForce = atmosphericTrajectory[idx].aerodynamicForce * (1.0f - coeff) + atmosphericTrajectory[idx - 1].aerodynamicForce * coeff;
-                res.orbitalVelocity = atmosphericTrajectory[idx].orbitalVelocity * (1.0f - coeff) + atmosphericTrajectory[idx - 1].orbitalVelocity * coeff;
-                res.airVelocity = atmosphericTrajectory[idx].airVelocity * (1.0f - coeff) + atmosphericTrajectory[idx - 1].airVelocity * coeff;
-
-                return res;
-            }
-        }
-
-        private int MaxIncrementTime { get { return 2; } }
-
-        private static Trajectory fetch_;
-        public static Trajectory fetch { get { return fetch_; } }
-
-        private Vessel vessel_;
-        private VesselAerodynamicModel aerodynamicModel_;
-        private List<Patch> patches_ = new List<Patch>();
-        private List<Patch> patchesBackBuffer_ = new List<Patch>();
-        public List<Patch> patches { get { return patches_; } }
-
-        private Stopwatch incrementTime_;
-        private IEnumerator<bool> partialComputation_;
-
-        private float maxAccel_;
-        private float maxAccelBackBuffer_;
-        public float MaxAccel { get { return maxAccelBackBuffer_; } }
-
-        private Vector3? targetPosition_;
-        private CelestialBody targetBody_;
-
-        private static int errorCount_;
-        public int ErrorCount { get { return errorCount_; } }
-
-        private static float frameTime_;
-        private static float computationTime_;
-        public float ComputationTime { get { return computationTime_ * 0.001f; } }
-
-        private static Stopwatch gameFrameTime_;
-        private static float averageGameFrameTime_;
-        public float GameFrameTime { get { return averageGameFrameTime_ * 0.001f; } }
-
-        public static void SetTarget(CelestialBody body = null, Vector3? relativePosition = null)
-        {
-            if (body != null && relativePosition.HasValue)
-            {
-                fetch.targetBody_ = body;
-                fetch.targetPosition_ = body.transform.InverseTransformDirection((Vector3)relativePosition);
-            }
-            else
-            {
-                fetch.targetBody_ = null;
-                fetch.targetPosition_ = null;
-            }
-
-            if (FlightGlobals.ActiveVessel != null)
-            {
-                foreach (var module in FlightGlobals.ActiveVessel.Parts.SelectMany(p => p.Modules.OfType<TrajectoriesVesselSettings>()))
-                {
-                    module.hasTarget = fetch.targetPosition_ != null;
-                    module.targetLocation = fetch.targetPosition_.HasValue ? fetch.targetPosition_.Value : new Vector3();
-                    module.targetReferenceBody = fetch.targetBody_ == null ? "" : fetch.targetBody_.name;
-                }
-            }
-        }
-
-        public Vector3? targetPosition { get { return targetPosition_.HasValue ? (Vector3?)targetBody_.transform.TransformDirection(targetPosition_.Value) : null; } }
-        public CelestialBody targetBody { get { return targetBody_; } }
-
-        public void InvalidateAerodynamicModel()
-        {
-            aerodynamicModel_.Invalidate();
-        }
-
-        public void Start()
-        {
-            fetch_ = this;
-        }
-
-        public void Update()
-        {
-            computationTime_ = computationTime_ * 0.99f + frameTime_ * 0.01f;
-            float offset = frameTime_ - computationTime_;
-            frameTime_ = 0;
-
-            if (gameFrameTime_ != null)
-            {
-                float t = (float)gameFrameTime_.ElapsedMilliseconds;
-                averageGameFrameTime_ = averageGameFrameTime_ * 0.99f + t * 0.01f;
-            }
-            gameFrameTime_ = Stopwatch.StartNew();
-
-            if (HighLogic.LoadedScene == GameScenes.FLIGHT && vessel_ != FlightGlobals.ActiveVessel)
-            {
-                TrajectoriesVesselSettings module = FlightGlobals.ActiveVessel == null ? null : FlightGlobals.ActiveVessel.Parts.SelectMany(p => p.Modules.OfType<TrajectoriesVesselSettings>()).FirstOrDefault();
-                CelestialBody body = module == null ? null : FlightGlobals.Bodies.FirstOrDefault(b => b.name == module.targetReferenceBody);
-
-                if (body == null || !module.hasTarget)
-                {
-                    SetTarget();
-                }
-                else
-                {
-                    SetTarget(body, body.transform.TransformDirection(module.targetLocation));
-                }
-            }
-
-            if (HighLogic.LoadedScene == GameScenes.FLIGHT && FlightGlobals.ActiveVessel != null && FlightGlobals.ActiveVessel.Parts.Count != 0 && ((MapView.MapIsEnabled && Settings.fetch.DisplayTrajectories) || targetPosition_.HasValue))
-            {
-                ComputeTrajectory(FlightGlobals.ActiveVessel, DescentProfile.fetch, true);
-            }
-        }
-
-        public void ComputeTrajectory(Vessel vessel, float AoA, bool incremental)
-        {
-            DescentProfile profile = new DescentProfile(AoA);
-            ComputeTrajectory(vessel, profile, incremental);
-        }
-
-        public void ComputeTrajectory(Vessel vessel, DescentProfile profile, bool incremental)
-        {
-            try
-            {
-                if (partialComputation_ == null || vessel != vessel_)
-                {
-                    patchesBackBuffer_.Clear();
-                    maxAccelBackBuffer_ = 0;
-
-                    vessel_ = vessel;
-
-                    if (vessel == null)
-                    {
-                        patches_.Clear();
-                        return;
-                    }
-
-                    if (partialComputation_ != null)
-                        partialComputation_.Dispose();
-                    partialComputation_ = computeTrajectoryIncrement(vessel, profile).GetEnumerator();
-                }
-
-                bool finished;
-                do
-                {
-                    incrementTime_ = Stopwatch.StartNew();
-                    finished = !partialComputation_.MoveNext();
-                } while (!finished && !incremental);
-
-                if (finished)
-                {
-                    var tmp = patches_;
-                    patches_ = patchesBackBuffer_;
-                    patchesBackBuffer_ = tmp;
-
-                    maxAccel_ = maxAccelBackBuffer_;
-
-                    partialComputation_.Dispose();
-                    partialComputation_ = null;
-                }
-
-                frameTime_ += (float)incrementTime_.ElapsedMilliseconds;
-            }
-            catch (Exception)
-            {
-                ++errorCount_;
-                throw;
-            }
-        }
-
-        private IEnumerable<bool> computeTrajectoryIncrement(Vessel vessel, DescentProfile profile)
-        {
-            if (aerodynamicModel_ == null || !aerodynamicModel_.isValidFor(vessel, vessel.mainBody))
-                aerodynamicModel_ = new VesselAerodynamicModel(vessel, vessel.mainBody);
-            else
-                aerodynamicModel_.IncrementalUpdate();
-
-            var state = vessel.LandedOrSplashed ? null : new VesselState(vessel);
-            for (int patchIdx = 0; patchIdx < Settings.fetch.MaxPatchCount; ++patchIdx)
-            {
-                if (state == null)
-                    break;
-
-                if (incrementTime_.ElapsedMilliseconds > MaxIncrementTime)
-                    yield return false;
-
-                var maneuverNodes = vessel_.patchedConicSolver.maneuverNodes;
-                foreach (var node in maneuverNodes)
-                {
-                    if (node.UT == state.time)
-                    {
-                        state.velocity += node.GetBurnVector(createOrbitFromState(state));
-                        break;
-                    }
-                }
-
-                foreach (var result in AddPatch(state, profile))
-                    yield return false;
-                
-                state = AddPatch_outState;
-            }
-        }
-
-        // relativePosition is in world frame, but relative to the body (i.e. inertial body space)
-        // returns the altitude above sea level (can be negative for bodies without ocean)
-        private double GetGroundAltitude(CelestialBody body, Vector3 relativePosition)
-        {
-            if (body.pqsController == null)
-                return 0;
-
-            double lat = body.GetLatitude(relativePosition + body.position) / 180.0 * Math.PI;
-            double lon = body.GetLongitude(relativePosition + body.position) / 180.0 * Math.PI;
-            Vector3d rad = new Vector3d(Math.Cos(lat) * Math.Cos(lon), Math.Sin(lat), Math.Cos(lat) * Math.Sin(lon));
-            double elevation = body.pqsController.GetSurfaceHeight(rad) - body.Radius;
-            if (body.ocean)
-                elevation = Math.Max(elevation, 0.0);
-
-            return elevation;
-        }
-
-        public static double RealMaxAtmosphereAltitude(CelestialBody body)
-        {
-            if (!body.atmosphere) return 0;
-            if (body.useLegacyAtmosphere)
-            {
-                //Atmosphere actually cuts out when exp(-altitude / scale height) = 1e-6
-                return -body.atmosphereScaleHeight * 1000 * Math.Log(1e-6);
-            }
-            else
-            {
-                return body.pressureCurve.keys.Last().time * 1000;
-            }
-        }
-
-        private Orbit createOrbitFromState(VesselState state)
-        {
-            var orbit = new Orbit();
-            orbit.UpdateFromStateVectors(Util.SwapYZ(state.position), Util.SwapYZ(state.velocity), state.referenceBody, state.time);
-            return orbit;
-        }
-
-        private VesselState AddPatch_outState;
-        private IEnumerable<bool> AddPatch(VesselState startingState, DescentProfile profile)
-        {
-            CelestialBody body = startingState.referenceBody;
-
-            var patch = new Patch();
-            patch.startingState = startingState;           
-            patch.isAtmospheric = false;
-            patch.spaceOrbit = startingState.stockPatch ?? createOrbitFromState(startingState);
-            patch.endTime = patch.startingState.time + patch.spaceOrbit.period;
-
-            // the flight plan does not always contain the first patches (before the first maneuver node), so we populate it with the current orbit and associated encounters etc.
-            var flightPlan = new List<Orbit>();
-            for (var orbit = vessel_.orbit; orbit != null && orbit.activePatch; orbit = orbit.nextPatch)
-            {
-                if (vessel_.patchedConicSolver.flightPlan.Contains(orbit))
-                    break;
-                flightPlan.Add(orbit);
-            }
-
-            foreach (var orbit in vessel_.patchedConicSolver.flightPlan)
-            {
-                flightPlan.Add(orbit);
-            }
-
-
-            Orbit nextStockPatch = null;
-            if (startingState.stockPatch != null)
-            {
-                int planIdx = flightPlan.IndexOf(startingState.stockPatch);
-                if (planIdx >= 0 && planIdx < flightPlan.Count - 1)
-                {
-                    nextStockPatch = flightPlan[planIdx + 1];
-                }
-            }
-
-            if (nextStockPatch != null)
-            {
-                patch.endTime = nextStockPatch.StartUT;
-            }
-
-            double maxAtmosphereAltitude = RealMaxAtmosphereAltitude(body);
-
-            double minAltitude = patch.spaceOrbit.PeA;
-            if (patch.endTime < startingState.time + patch.spaceOrbit.timeToPe)
-            {
-                minAltitude = patch.spaceOrbit.getRelativePositionAtUT(patch.endTime).magnitude;
-            }
-            if (minAltitude < maxAtmosphereAltitude)
-            {
-                double entryTime;
-                if (startingState.position.magnitude <= body.Radius + maxAtmosphereAltitude)
-                {
-                    // whole orbit is inside the atmosphere
-                    entryTime = startingState.time;
-                }
-                else
-                {
-                    // binary search of entry time in atmosphere
-                    // I guess an analytic solution could be found, but I'm too lazy to search it
-                    double from = startingState.time;
-                    double to = from + patch.spaceOrbit.timeToPe;
-
-                    while (to - from > 0.1)
-                    {
-                        double middle = (from + to) * 0.5;
-                        if (patch.spaceOrbit.getRelativePositionAtUT(middle).magnitude < body.Radius + maxAtmosphereAltitude)
-                        {
-                            to = middle;
-                        }
-                        else
-                        {
-                            from = middle;
-                        }
-                    }
-
-                    entryTime = to;
-                }
-
-                if (entryTime > startingState.time + 0.1)
-                {
-                    // add the space patch before atmospheric entry
-                    patch.endTime = entryTime;
-
-                    if (body.atmosphere)
-                    {
-                        patchesBackBuffer_.Add(patch);
-                        AddPatch_outState = new VesselState
-                        {
-                            position = Util.SwapYZ(patch.spaceOrbit.getRelativePositionAtUT(entryTime)),
-                            referenceBody = body,
-                            time = entryTime,
-                            velocity = Util.SwapYZ(patch.spaceOrbit.getOrbitalVelocityAtUT(entryTime))
-                        };
-                        yield break;
-                    }
-                    else
-                    {
-                        // the body has no atmosphere, so what we actually computed is the impact on the body surface
-                        // now, go back in time until the impact point is above the ground to take ground height in account
-                        // we assume the ground is horizontal around the impact position
-                        double groundAltitude = GetGroundAltitude(body, calculateRotatedPosition(body, Util.SwapYZ(patch.spaceOrbit.getRelativePositionAtUT(entryTime)), entryTime)) + body.Radius;
-
-                        double iterationSize = 1.0;
-                        while (entryTime > startingState.time + iterationSize && patch.spaceOrbit.getRelativePositionAtUT(entryTime).magnitude < groundAltitude)
-                            entryTime -= iterationSize;
-
-                        patch.endTime = entryTime;
-                        patch.rawImpactPosition = Util.SwapYZ(patch.spaceOrbit.getRelativePositionAtUT(entryTime));
-                        patch.impactPosition = calculateRotatedPosition(body, patch.rawImpactPosition.Value, entryTime);
-                        patch.impactVelocity = Util.SwapYZ(patch.spaceOrbit.getOrbitalVelocityAtUT(entryTime));
-                        patchesBackBuffer_.Add(patch);
-                        AddPatch_outState = null;
-                        yield break;
-                    }
-                }
-                else
-                {
-                    // simulate atmospheric flight (drag and lift), until landing (more likely to be a crash as we don't predict user piloting) or atmosphere exit (typically for an aerobraking maneuver)
-                    // the simulation assumes a constant angle of attack
-
-                    patch.isAtmospheric = true;
-                    patch.startingState.stockPatch = null;
-
-                    double dt = 0.1; // lower dt would be more accurate, but a tradeoff has to be found between performances and accuracy
-
-                    int maxIterations = (int)(30.0 * 60.0 / dt); // some shallow entries can result in very long flight, for performances reasons, we limit the prediction duration
-
-                    int chunkSize = 128;
-                    double trajectoryInterval = 10.0; // time between two consecutive stored positions (more intermediate positions are computed for better accuracy), also used for ground collision checks
-                    var buffer = new List<Point[]>();
-                    buffer.Add(new Point[chunkSize]);
-                    int nextPosIdx = 0;
-                    
-                    Vector3d pos = Util.SwapYZ(patch.spaceOrbit.getRelativePositionAtUT(entryTime));
-                    Vector3d vel = Util.SwapYZ(patch.spaceOrbit.getOrbitalVelocityAtUT(entryTime));
-                    Vector3d prevPos = pos - vel * dt;
-                    //Util.PostSingleScreenMessage("initial vel", "initial vel = " + vel);
-                    double currentTime = entryTime;
-                    double lastPositionStoredUT = 0;
-                    Vector3d lastPositionStored = new Vector3d();
-                    bool hitGround = false;
-                    int iteration = 0;
-                    int incrementIterations = 0;
-                    int minIterationsPerIncrement = maxIterations / Settings.fetch.MaxFramesPerPatch;
-                    while (true)
-                    {
-                        ++iteration;
-                        ++incrementIterations;
-
-                        if (incrementIterations > minIterationsPerIncrement && incrementTime_.ElapsedMilliseconds > MaxIncrementTime)
-                        {
-                            yield return false;
-                            incrementIterations = 0;
-                        }
-
-                        double R = pos.magnitude;
-                        double altitude = R - body.Radius;
-                        double atmosphereCoeff = altitude / maxAtmosphereAltitude;
-                        if (hitGround || atmosphereCoeff <= 0.0 || atmosphereCoeff >= 1.0 || iteration == maxIterations || currentTime > patch.endTime)
-                        {
-                            if (hitGround || atmosphereCoeff <= 0.0)
-                            {
-                                patch.rawImpactPosition = pos;
-                                patch.impactPosition = calculateRotatedPosition(body, patch.rawImpactPosition.Value, currentTime);
-                                patch.impactVelocity = vel;
-                            }
-
-                            patch.endTime = Math.Min(currentTime, patch.endTime);
-
-                            int totalCount = (buffer.Count - 1) * chunkSize + nextPosIdx;
-                            patch.atmosphericTrajectory = new Point[totalCount];
-                            int outIdx = 0;
-                            foreach (var chunk in buffer)
-                            {
-                                foreach (var p in chunk)
-                                {
-                                    if (outIdx == totalCount)
-                                        break;
-                                    patch.atmosphericTrajectory[outIdx++] = p;
-                                }
-                            }
-
-                            if (iteration == maxIterations)
-                            {
-                                ScreenMessages.PostScreenMessage("WARNING: trajectory prediction stopped, too many iterations");
-                                patchesBackBuffer_.Add(patch);
-                                AddPatch_outState = null;
-                                yield break;
-                            }
-                            else if (atmosphereCoeff <= 0.0)
-                            {
-                                patchesBackBuffer_.Add(patch);
-                                AddPatch_outState = null;
-                                yield break;
-                            }
-                            else
-                            {
-                                patchesBackBuffer_.Add(patch);
-                                AddPatch_outState = new VesselState
-                                {
-                                    position = pos,
-                                    velocity = vel,
-                                    referenceBody = body,
-                                    time = patch.endTime
-                                };
-                                yield break;
-                            }
-                        }
-
-                        Vector3d gravityAccel = pos * (-body.gravParameter / (R * R * R));
-                        
-                        //Util.PostSingleScreenMessage("prediction vel", "prediction vel = " + vel);
-                        Vector3d airVelocity = vel - body.getRFrmVel(body.position + pos);
-                        double angleOfAttack = profile.GetAngleOfAttack(body, pos, airVelocity);
-                        Vector3d aerodynamicForce = aerodynamicModel_.computeForces(body, pos, airVelocity, angleOfAttack, dt);
-                        Vector3d acceleration = gravityAccel + aerodynamicForce / aerodynamicModel_.mass;
-                        maxAccelBackBuffer_ = Math.Max((float) acceleration.magnitude, maxAccelBackBuffer_);
-
-                        //vel += acceleration * dt;
-                        //pos += vel * dt;
-                        
-                        // Verlet integration (more precise than using the velocity)
-                        Vector3d ppos = prevPos;
-                        prevPos = pos;
-                        pos = pos + pos - ppos + acceleration * (dt * dt);
-                        vel = (pos - prevPos) / dt;
-
-                        currentTime += dt;
-
-                        double interval = altitude < 10000.0 ? trajectoryInterval * 0.3 : trajectoryInterval;
-                        if (currentTime >= lastPositionStoredUT + interval)
-                        {
-                            if (lastPositionStoredUT > 0)
-                            {
-                                // check terrain collision, to detect impact on mountains etc.
-                                Vector3 rayOrigin = lastPositionStored;
-                                Vector3 rayEnd = pos;
-                                double groundAltitude = GetGroundAltitude(body, calculateRotatedPosition(body,rayEnd,currentTime)) + body.Radius;
-                                if (groundAltitude > rayEnd.magnitude)
-                                {
-                                    hitGround = true;
-                                    float coeff = Math.Max(0.01f, (float)((groundAltitude - rayOrigin.magnitude) / (rayEnd.magnitude - rayOrigin.magnitude)));
-                                    pos = rayEnd * coeff + rayOrigin * (1.0f - coeff);
-                                    currentTime = currentTime * coeff + lastPositionStoredUT * (1.0f - coeff);
-                                }
-                            }
-
-                            lastPositionStoredUT = currentTime;
-                            if (nextPosIdx == chunkSize)
-                            {
-                                buffer.Add(new Point[chunkSize]);
-                                nextPosIdx = 0;
-                            }
-                            Vector3d nextPos = pos;
-                            if (Settings.fetch.BodyFixedMode)
-                            {
-                                nextPos = calculateRotatedPosition(body, nextPos, currentTime);
-                            }
-                            buffer.Last()[nextPosIdx].aerodynamicForce = aerodynamicForce;
-                            buffer.Last()[nextPosIdx].orbitalVelocity = vel;
-                            buffer.Last()[nextPosIdx].airVelocity = airVelocity;
-                            buffer.Last()[nextPosIdx++].pos = nextPos;
-                            lastPositionStored = pos;
-                        }
-                    }
-                }
-            }
-            else
-            {
-                // no atmospheric entry, just add the space orbit
-                patchesBackBuffer_.Add(patch);
-                if (nextStockPatch != null)
-                {
-                    AddPatch_outState = new VesselState
-                    {
-                        position = Util.SwapYZ(patch.spaceOrbit.getRelativePositionAtUT(patch.endTime)),
-                        velocity = Util.SwapYZ(patch.spaceOrbit.getOrbitalVelocityAtUT(patch.endTime)),
-                        referenceBody = nextStockPatch == null ? body : nextStockPatch.referenceBody,
-                        time = patch.endTime,
-                        stockPatch = nextStockPatch
-                    };
-                    yield break;
-                }
-                else
-                {
-                    AddPatch_outState = null;
-                    yield break;
-                }
-            }
-        }
-
-        public static Vector3 calculateRotatedPosition(CelestialBody body, Vector3 relativePosition, double time)
-        {
-            float angle = (float)(-(time - Planetarium.GetUniversalTime()) * body.angularVelocity.magnitude / Math.PI * 180.0);
-            Quaternion bodyRotation = Quaternion.AngleAxis(angle, body.angularVelocity.normalized);
-            return bodyRotation * relativePosition;
-        }
-
-        private Vector3d GetWorldPositionAtUT(Orbit orbit, double ut)
-        {
-            Vector3d worldPos = Util.SwapYZ(orbit.getRelativePositionAtUT(ut));
-            if (orbit.referenceBody != FlightGlobals.Bodies[0])
-                worldPos += GetWorldPositionAtUT(orbit.referenceBody.orbit, ut);
-            return worldPos;
-        }
-
-        /*public void FixedUpdate()
-        {
-            if (aerodynamicModel_ != null && vessel_ != null)
-            {
-                Vector3d FARForce = FARBasicDragModel.debugForceAccumulator + FARWingAerodynamicModel.debugForceAccumulator;
-                FARBasicDragModel.debugForceAccumulator = new Vector3d(0, 0, 0);
-                FARWingAerodynamicModel.debugForceAccumulator = new Vector3d(0, 0, 0);
-
-                CelestialBody body = vessel_.orbit.referenceBody;
-                Vector3d bodySpacePosition = vessel_.GetWorldPos3D() - body.position;
-                Vector3d bodySpaceVelocity = vessel_.obt_velocity;
-                double altitudeAboveSea = bodySpacePosition.magnitude - body.Radius;
-
-                double rho = FARAeroUtil.GetCurrentDensity(body, altitudeAboveSea);
-                //double rho = vessel_.atmDensity;
-                //double pressure = FlightGlobals.getStaticPressure(altitudeAboveSea, body);
-                //double rho = FlightGlobals.getAtmDensity(pressure);
-
-                Vector3d airVelocity = bodySpaceVelocity - body.getRFrmVel(body.position + bodySpacePosition);
-                
-                
-                double machNumber = FARAeroUtil.GetMachNumber(body, altitudeAboveSea, airVelocity);
-                //double machNumber = airVelocity.magnitude / 300.0;
-
-                Transform vesselTransform = vessel_.ReferenceTransform;
-                Vector3d vesselBackward = (Vector3d)(-vesselTransform.up.normalized);
-                Vector3d vesselForward = -vesselBackward;
-                Vector3d vesselUp = (Vector3d)(-vesselTransform.forward.normalized);
-                Vector3d vesselRight = Vector3d.Cross(vesselUp, vesselBackward).normalized;
-                double AoA = Math.Acos(Vector3d.Dot(airVelocity.normalized, vesselForward.normalized));
-                if (Vector3d.Dot(airVelocity, vesselUp) > 0)
-                    AoA = -AoA;
-
-                Vector3d predictedForce = aerodynamicModel_.computeForces_FAR(rho, machNumber, airVelocity, vesselUp, AoA, 0.05);
-                //Vector3d predictedForce = aerodynamicModel_.computeForces(body, bodySpacePosition, bodySpaceVelocity, 0.05);
-
-                Vector3d localFARForce = new Vector3d(Vector3d.Dot(FARForce, vesselRight), Vector3d.Dot(FARForce, vesselUp), Vector3d.Dot(FARForce, vesselBackward));
-                Vector3d localPredictedForce = new Vector3d(Vector3d.Dot(predictedForce, vesselRight), Vector3d.Dot(predictedForce, vesselUp), Vector3d.Dot(predictedForce, vesselBackward));
-
-                Util.PostSingleScreenMessage("FAR/predict comparison", "air vel=" + Math.Floor(airVelocity.magnitude) + ", AoA=" + (AoA*180.0/Math.PI) + ", FAR force=" + localFARForce + ", predicted force=" + localPredictedForce);
-            }
-        }*/
-    }
-}
-=======
-﻿/*
-Trajectories
-Copyright 2014, Youen Toupin
-
-This file is part of Trajectories, under MIT license.
-*/
-
-//using ferram4;
-using System;
-using System.Collections.Generic;
-using System.ComponentModel;
-using System.Diagnostics;
-using System.Linq;
-using System.Text;
-using UnityEngine;
-
-namespace Trajectories
-{
-    // this class handles trajectory prediction (performing a lightweight physical simulation to predict a vessel trajectory in space and atmosphere)
-    [KSPAddon(KSPAddon.Startup.EveryScene, false)]
-    class Trajectory : MonoBehaviour
-    {
-        public class VesselState
-        {
-            public CelestialBody referenceBody { get; set; }
-            public double time { get; set; } // universal time
-            public Vector3d position { get; set; } // position in world frame relatively to the reference body
-            public Vector3d velocity { get; set; } // velocity in world frame relatively to the reference body
-            public Orbit stockPatch { get; set; } // tells wether the patch starting from this state is superimposed on a stock KSP patch, or null if something makes it diverge (atmospheric entry for example)
-
-            public VesselState(Vessel vessel)
-            {
-                referenceBody = vessel.orbit.referenceBody;
-                time = Planetarium.GetUniversalTime();
-                position = vessel.GetWorldPos3D() - referenceBody.position;
-                velocity = vessel.obt_velocity;
-                stockPatch = vessel.orbit;
-            }
-
-            public VesselState()
-            {
-            }
-        }
-
-        public struct Point
-        {
-            public Vector3 pos;
-            public Vector3 aerodynamicForce;
-            public Vector3 orbitalVelocity;
-            public Vector3 airVelocity;
-        }
-
-        public class Patch
-        {
-            public VesselState startingState { get; set; }
-            public double endTime { get; set; }
-            public bool isAtmospheric { get; set; }
-            public Point[] atmosphericTrajectory { get; set; } // position array in body space (world frame centered on the body) ; only used when isAtmospheric is true
-            public Orbit spaceOrbit { get; set; } // only used when isAtmospheric is false
-            public Vector3? impactPosition { get; set; }
-            public Vector3? rawImpactPosition { get; set; }
-            public Vector3 impactVelocity { get; set; }
-
-            public Point GetInfo(float altitudeAboveSeaLevel)
-            {
-                if(!isAtmospheric)
-                    throw new Exception("Trajectory info available only for atmospheric patches");
-
-                if (atmosphericTrajectory.Length == 1)
-                    return atmosphericTrajectory[0];
-                else if (atmosphericTrajectory.Length == 0)
-                    return new Point();
-
-                float absAltitude = (float)startingState.referenceBody.Radius + altitudeAboveSeaLevel;
-                float sqMag = absAltitude * absAltitude;
-
-                // TODO: optimize by doing a dichotomic search (this function assumes that altitude variation is monotonic anyway)
-                int idx = 1;
-                while (idx < atmosphericTrajectory.Length && atmosphericTrajectory[idx].pos.sqrMagnitude > sqMag)
-                    ++idx;
-
-                float coeff = (absAltitude - atmosphericTrajectory[idx].pos.magnitude) / Mathf.Max(0.00001f, atmosphericTrajectory[idx-1].pos.magnitude - atmosphericTrajectory[idx].pos.magnitude);
-                coeff = Math.Min(1.0f, Math.Max(0.0f, coeff));
-
-                Point res = new Point();
-                res.pos = atmosphericTrajectory[idx].pos * (1.0f - coeff) + atmosphericTrajectory[idx-1].pos * coeff;
-                res.aerodynamicForce = atmosphericTrajectory[idx].aerodynamicForce * (1.0f - coeff) + atmosphericTrajectory[idx - 1].aerodynamicForce * coeff;
-                res.orbitalVelocity = atmosphericTrajectory[idx].orbitalVelocity * (1.0f - coeff) + atmosphericTrajectory[idx - 1].orbitalVelocity * coeff;
-                res.airVelocity = atmosphericTrajectory[idx].airVelocity * (1.0f - coeff) + atmosphericTrajectory[idx - 1].airVelocity * coeff;
-
-                return res;
-            }
-        }
-
-        private int MaxIncrementTime { get { return 2; } }
-
-        private static Trajectory fetch_;
-        public static Trajectory fetch { get { return fetch_; } }
-
-        private Vessel vessel_;
-        private VesselAerodynamicModel aerodynamicModel_;
-        private List<Patch> patches_ = new List<Patch>();
-        private List<Patch> patchesBackBuffer_ = new List<Patch>();
-        public List<Patch> patches { get { return patches_; } }
-
-        private Stopwatch incrementTime_;
-        private IEnumerator<bool> partialComputation_;
-
-        private float maxAccel_;
-        private float maxAccelBackBuffer_;
-        public float MaxAccel { get { return maxAccel_; } }
-
-        private Vector3? targetPosition_;
-        private CelestialBody targetBody_;
-
-        private static int errorCount_;
-        public int ErrorCount { get { return errorCount_; } }
-
-        private static float frameTime_;
-        private static float computationTime_;
-        public float ComputationTime { get { return computationTime_ * 0.001f; } }
-
-        private static Stopwatch gameFrameTime_;
-        private static float averageGameFrameTime_;
-        public float GameFrameTime { get { return averageGameFrameTime_ * 0.001f; } }
-
-        public static void SetTarget(CelestialBody body = null, Vector3? relativePosition = null)
-        {
-            if (body != null && relativePosition.HasValue)
-            {
-                fetch.targetBody_ = body;
-                fetch.targetPosition_ = body.transform.InverseTransformDirection((Vector3)relativePosition);
-            }
-            else
-            {
-                fetch.targetBody_ = null;
-                fetch.targetPosition_ = null;
-            }
-
-            if (FlightGlobals.ActiveVessel != null)
-            {
-                foreach (var module in FlightGlobals.ActiveVessel.Parts.SelectMany(p => p.Modules.OfType<TrajectoriesVesselSettings>()))
-                {
-                    module.hasTarget = fetch.targetPosition_ != null;
-                    module.targetLocation = fetch.targetPosition_.HasValue ? fetch.targetPosition_.Value : new Vector3();
-                    module.targetReferenceBody = fetch.targetBody_ == null ? "" : fetch.targetBody_.name;
-                }
-            }
-        }
-
-        public Vector3? targetPosition { get { return targetPosition_.HasValue ? (Vector3?)targetBody_.transform.TransformDirection(targetPosition_.Value) : null; } }
-        public CelestialBody targetBody { get { return targetBody_; } }
-
-        public void InvalidateAerodynamicModel()
-        {
-            aerodynamicModel_.Invalidate();
-        }
-
-        public void Start()
-        {
-            fetch_ = this;
-        }
-
-        public void Update()
-        {
-            computationTime_ = computationTime_ * 0.99f + frameTime_ * 0.01f;
-            float offset = frameTime_ - computationTime_;
-            frameTime_ = 0;
-
-            if (gameFrameTime_ != null)
-            {
-                float t = (float)gameFrameTime_.ElapsedMilliseconds;
-                averageGameFrameTime_ = averageGameFrameTime_ * 0.99f + t * 0.01f;
-            }
-            gameFrameTime_ = Stopwatch.StartNew();
-
-            if (HighLogic.LoadedScene == GameScenes.FLIGHT && vessel_ != FlightGlobals.ActiveVessel)
-            {
-                TrajectoriesVesselSettings module = FlightGlobals.ActiveVessel == null ? null : FlightGlobals.ActiveVessel.Parts.SelectMany(p => p.Modules.OfType<TrajectoriesVesselSettings>()).FirstOrDefault();
-                CelestialBody body = module == null ? null : FlightGlobals.Bodies.FirstOrDefault(b => b.name == module.targetReferenceBody);
-
-                if (body == null || !module.hasTarget)
-                {
-                    SetTarget();
-                }
-                else
-                {
-                    SetTarget(body, body.transform.TransformDirection(module.targetLocation));
-                }
-            }
-
-            if (HighLogic.LoadedScene == GameScenes.FLIGHT && FlightGlobals.ActiveVessel != null && FlightGlobals.ActiveVessel.Parts.Count != 0 && ((MapView.MapIsEnabled && Settings.fetch.DisplayTrajectories) || targetPosition_.HasValue))
-            {
-                ComputeTrajectory(FlightGlobals.ActiveVessel, DescentProfile.fetch, true);
-            }
-        }
-
-        public void ComputeTrajectory(Vessel vessel, float AoA, bool incremental)
-        {
-            DescentProfile profile = new DescentProfile(AoA);
-            ComputeTrajectory(vessel, profile, incremental);
-        }
-
-        public void ComputeTrajectory(Vessel vessel, DescentProfile profile, bool incremental)
-        {
-            try
-            {
-                incrementTime_ = Stopwatch.StartNew();
-
-                if (partialComputation_ == null || vessel != vessel_)
-                {
-                    patchesBackBuffer_.Clear();
-                    maxAccelBackBuffer_ = 0;
-
-                    vessel_ = vessel;
-
-                    if (vessel == null)
-                    {
-                        patches_.Clear();
-                        return;
-                    }
-
-                    if (partialComputation_ != null)
-                        partialComputation_.Dispose();
-                    partialComputation_ = computeTrajectoryIncrement(vessel, profile).GetEnumerator();
-                }
-
-                bool finished = !partialComputation_.MoveNext();
-
-                if (finished)
-                {
-                    var tmp = patches_;
-                    patches_ = patchesBackBuffer_;
-                    patchesBackBuffer_ = tmp;
-
-                    maxAccel_ = maxAccelBackBuffer_;
-
-                    partialComputation_.Dispose();
-                    partialComputation_ = null;
-                }
-
-                frameTime_ += (float)incrementTime_.ElapsedMilliseconds;
-            }
-            catch (Exception)
-            {
-                ++errorCount_;
-                throw;
-            }
-        }
-
-        private IEnumerable<bool> computeTrajectoryIncrement(Vessel vessel, DescentProfile profile)
-        {
-            if (aerodynamicModel_ == null || !aerodynamicModel_.isValidFor(vessel, vessel.mainBody))
-                aerodynamicModel_ = new VesselAerodynamicModel(vessel, vessel.mainBody);
-            else
-                aerodynamicModel_.IncrementalUpdate();
-
-            var state = vessel.LandedOrSplashed ? null : new VesselState(vessel);
-            for (int patchIdx = 0; patchIdx < Settings.fetch.MaxPatchCount; ++patchIdx)
-            {
-                if (state == null)
-                    break;
-
-                if (incrementTime_.ElapsedMilliseconds > MaxIncrementTime)
-                    yield return false;
-
-                if (null != vessel_.patchedConicSolver)
-                {
-                    var maneuverNodes = vessel_.patchedConicSolver.maneuverNodes;
-                    foreach (var node in maneuverNodes)
-                    {
-                        if (node.UT == state.time)
-                        {
-                            state.velocity += node.GetBurnVector(createOrbitFromState(state));
-                            break;
-                        }
-                    }
-                    foreach (var result in AddPatch(state, profile))
-                        yield return false;
-                }
-                
-                state = AddPatch_outState;
-            }
-        }
-
-        // relativePosition is in world frame, but relative to the body (i.e. inertial body space)
-        // returns the altitude above sea level (can be negative for bodies without ocean)
-        private double GetGroundAltitude(CelestialBody body, Vector3 relativePosition)
-        {
-            if (body.pqsController == null)
-                return 0;
-
-            double lat = body.GetLatitude(relativePosition + body.position) / 180.0 * Math.PI;
-            double lon = body.GetLongitude(relativePosition + body.position) / 180.0 * Math.PI;
-            Vector3d rad = new Vector3d(Math.Cos(lat) * Math.Cos(lon), Math.Sin(lat), Math.Cos(lat) * Math.Sin(lon));
-            double elevation = body.pqsController.GetSurfaceHeight(rad) - body.Radius;
-            if (body.ocean)
-                elevation = Math.Max(elevation, 0.0);
-
-            return elevation;
-        }
-
-        public static double RealMaxAtmosphereAltitude(CelestialBody body)
-        {
-            if (!body.atmosphere) return 0;
-            if (body.useLegacyAtmosphere)
-            {
-                //Atmosphere actually cuts out when exp(-altitude / scale height) = 1e-6
-                return -body.atmosphereScaleHeight * 1000 * Math.Log(1e-6);
-            }
-            else
-            {
-                return body.pressureCurve.keys.Last().time * 1000;
-            }
-        }
-
-        private Orbit createOrbitFromState(VesselState state)
-        {
-            var orbit = new Orbit();
-            orbit.UpdateFromStateVectors(Util.SwapYZ(state.position), Util.SwapYZ(state.velocity), state.referenceBody, state.time);
-            return orbit;
-        }
-
-        private VesselState AddPatch_outState;
-        private IEnumerable<bool> AddPatch(VesselState startingState, DescentProfile profile)
-        {
-            if (null == vessel_.patchedConicSolver)
-            {
-                UnityEngine.Debug.LogWarning("Trajectories: AddPatch() attempted when patchedConicsSolver is null; Skipping.");
-                yield break;
-            }
-
-            CelestialBody body = startingState.referenceBody;
-
-            var patch = new Patch();
-            patch.startingState = startingState;           
-            patch.isAtmospheric = false;
-            patch.spaceOrbit = startingState.stockPatch ?? createOrbitFromState(startingState);
-            patch.endTime = patch.startingState.time + patch.spaceOrbit.period;
-
-            // the flight plan does not always contain the first patches (before the first maneuver node), so we populate it with the current orbit and associated encounters etc.
-            var flightPlan = new List<Orbit>();
-            for (var orbit = vessel_.orbit; orbit != null && orbit.activePatch; orbit = orbit.nextPatch)
-            {
-                if (vessel_.patchedConicSolver.flightPlan.Contains(orbit))
-                    break;
-                flightPlan.Add(orbit);
-            }
-
-            foreach (var orbit in vessel_.patchedConicSolver.flightPlan)
-            {
-                flightPlan.Add(orbit);
-            }
-
-
-            Orbit nextStockPatch = null;
-            if (startingState.stockPatch != null)
-            {
-                int planIdx = flightPlan.IndexOf(startingState.stockPatch);
-                if (planIdx >= 0 && planIdx < flightPlan.Count - 1)
-                {
-                    nextStockPatch = flightPlan[planIdx + 1];
-                }
-            }
-
-            if (nextStockPatch != null)
-            {
-                patch.endTime = nextStockPatch.StartUT;
-            }
-
-            double maxAtmosphereAltitude = RealMaxAtmosphereAltitude(body);
-
-            double minAltitude = patch.spaceOrbit.PeA;
-            if (patch.endTime < startingState.time + patch.spaceOrbit.timeToPe)
-            {
-                minAltitude = patch.spaceOrbit.getRelativePositionAtUT(patch.endTime).magnitude;
-            }
-            if (minAltitude < maxAtmosphereAltitude)
-            {
-                double entryTime;
-                if (startingState.position.magnitude <= body.Radius + maxAtmosphereAltitude)
-                {
-                    // whole orbit is inside the atmosphere
-                    entryTime = startingState.time;
-                }
-                else
-                {
-                    // binary search of entry time in atmosphere
-                    // I guess an analytic solution could be found, but I'm too lazy to search it
-                    double from = startingState.time;
-                    double to = from + patch.spaceOrbit.timeToPe;
-
-                    while (to - from > 0.1)
-                    {
-                        double middle = (from + to) * 0.5;
-                        if (patch.spaceOrbit.getRelativePositionAtUT(middle).magnitude < body.Radius + maxAtmosphereAltitude)
-                        {
-                            to = middle;
-                        }
-                        else
-                        {
-                            from = middle;
-                        }
-                    }
-
-                    entryTime = to;
-                }
-
-                if (entryTime > startingState.time + 0.1)
-                {
-                    // add the space patch before atmospheric entry
-                    patch.endTime = entryTime;
-
-                    if (body.atmosphere)
-                    {
-                        patchesBackBuffer_.Add(patch);
-                        AddPatch_outState = new VesselState
-                        {
-                            position = Util.SwapYZ(patch.spaceOrbit.getRelativePositionAtUT(entryTime)),
-                            referenceBody = body,
-                            time = entryTime,
-                            velocity = Util.SwapYZ(patch.spaceOrbit.getOrbitalVelocityAtUT(entryTime))
-                        };
-                        yield break;
-                    }
-                    else
-                    {
-                        // the body has no atmosphere, so what we actually computed is the impact on the body surface
-                        // now, go back in time until the impact point is above the ground to take ground height in account
-                        // we assume the ground is horizontal around the impact position
-                        double groundAltitude = GetGroundAltitude(body, calculateRotatedPosition(body, Util.SwapYZ(patch.spaceOrbit.getRelativePositionAtUT(entryTime)), entryTime)) + body.Radius;
-
-                        double iterationSize = 1.0;
-                        while (entryTime > startingState.time + iterationSize && patch.spaceOrbit.getRelativePositionAtUT(entryTime).magnitude < groundAltitude)
-                            entryTime -= iterationSize;
-
-                        patch.endTime = entryTime;
-                        patch.rawImpactPosition = Util.SwapYZ(patch.spaceOrbit.getRelativePositionAtUT(entryTime));
-                        patch.impactPosition = calculateRotatedPosition(body, patch.rawImpactPosition.Value, entryTime);
-                        patch.impactVelocity = Util.SwapYZ(patch.spaceOrbit.getOrbitalVelocityAtUT(entryTime));
-                        patchesBackBuffer_.Add(patch);
-                        AddPatch_outState = null;
-                        yield break;
-                    }
-                }
-                else
-                {
-                    // simulate atmospheric flight (drag and lift), until landing (more likely to be a crash as we don't predict user piloting) or atmosphere exit (typically for an aerobraking maneuver)
-                    // the simulation assumes a constant angle of attack
-
-                    patch.isAtmospheric = true;
-                    patch.startingState.stockPatch = null;
-
-                    double dt = 0.1; // lower dt would be more accurate, but a tradeoff has to be found between performances and accuracy
-
-                    int maxIterations = (int)(30.0 * 60.0 / dt); // some shallow entries can result in very long flight, for performances reasons, we limit the prediction duration
-
-                    int chunkSize = 128;
-                    double trajectoryInterval = 10.0; // time between two consecutive stored positions (more intermediate positions are computed for better accuracy), also used for ground collision checks
-                    var buffer = new List<Point[]>();
-                    buffer.Add(new Point[chunkSize]);
-                    int nextPosIdx = 0;
-                    
-                    Vector3d pos = Util.SwapYZ(patch.spaceOrbit.getRelativePositionAtUT(entryTime));
-                    Vector3d vel = Util.SwapYZ(patch.spaceOrbit.getOrbitalVelocityAtUT(entryTime));
-                    Vector3d prevPos = pos - vel * dt;
-                    //Util.PostSingleScreenMessage("initial vel", "initial vel = " + vel);
-                    double currentTime = entryTime;
-                    double lastPositionStoredUT = 0;
-                    Vector3d lastPositionStored = new Vector3d();
-                    bool hitGround = false;
-                    int iteration = 0;
-                    int incrementIterations = 0;
-                    int minIterationsPerIncrement = maxIterations / Settings.fetch.MaxFramesPerPatch;
-                    while (true)
-                    {
-                        ++iteration;
-                        ++incrementIterations;
-
-                        if (incrementIterations > minIterationsPerIncrement && incrementTime_.ElapsedMilliseconds > MaxIncrementTime)
-                        {
-                            yield return false;
-                            incrementIterations = 0;
-                        }
-
-                        double R = pos.magnitude;
-                        double altitude = R - body.Radius;
-                        double atmosphereCoeff = altitude / maxAtmosphereAltitude;
-                        if (hitGround || atmosphereCoeff <= 0.0 || atmosphereCoeff >= 1.0 || iteration == maxIterations || currentTime > patch.endTime)
-                        {
-                            if (hitGround || atmosphereCoeff <= 0.0)
-                            {
-                                patch.rawImpactPosition = pos;
-                                patch.impactPosition = calculateRotatedPosition(body, patch.rawImpactPosition.Value, currentTime);
-                                patch.impactVelocity = vel;
-                            }
-
-                            patch.endTime = Math.Min(currentTime, patch.endTime);
-
-                            int totalCount = (buffer.Count - 1) * chunkSize + nextPosIdx;
-                            patch.atmosphericTrajectory = new Point[totalCount];
-                            int outIdx = 0;
-                            foreach (var chunk in buffer)
-                            {
-                                foreach (var p in chunk)
-                                {
-                                    if (outIdx == totalCount)
-                                        break;
-                                    patch.atmosphericTrajectory[outIdx++] = p;
-                                }
-                            }
-
-                            if (iteration == maxIterations)
-                            {
-                                ScreenMessages.PostScreenMessage("WARNING: trajectory prediction stopped, too many iterations");
-                                patchesBackBuffer_.Add(patch);
-                                AddPatch_outState = null;
-                                yield break;
-                            }
-                            else if (atmosphereCoeff <= 0.0)
-                            {
-                                patchesBackBuffer_.Add(patch);
-                                AddPatch_outState = null;
-                                yield break;
-                            }
-                            else
-                            {
-                                patchesBackBuffer_.Add(patch);
-                                AddPatch_outState = new VesselState
-                                {
-                                    position = pos,
-                                    velocity = vel,
-                                    referenceBody = body,
-                                    time = patch.endTime
-                                };
-                                yield break;
-                            }
-                        }
-
-                        Vector3d gravityAccel = pos * (-body.gravParameter / (R * R * R));
-                        
-                        //Util.PostSingleScreenMessage("prediction vel", "prediction vel = " + vel);
-                        Vector3d airVelocity = vel - body.getRFrmVel(body.position + pos);
-                        double angleOfAttack = profile.GetAngleOfAttack(body, pos, airVelocity);
-                        Vector3d aerodynamicForce = aerodynamicModel_.computeForces(body, pos, airVelocity, angleOfAttack, dt);
-                        Vector3d acceleration = gravityAccel + aerodynamicForce / aerodynamicModel_.mass;
-
-                        // acceleration in the vessel reference frame is acceleration - gravityAccel
-                        maxAccelBackBuffer_ = Math.Max((float) (aerodynamicForce.magnitude / aerodynamicModel_.mass), maxAccelBackBuffer_);
-
-
-                        //vel += acceleration * dt;
-                        //pos += vel * dt;
-                        
-                        // Verlet integration (more precise than using the velocity)
-                        Vector3d ppos = prevPos;
-                        prevPos = pos;
-                        pos = pos + pos - ppos + acceleration * (dt * dt);
-                        vel = (pos - prevPos) / dt;
-
-                        currentTime += dt;
-
-                        double interval = altitude < 10000.0 ? trajectoryInterval * 0.3 : trajectoryInterval;
-                        if (currentTime >= lastPositionStoredUT + interval)
-                        {
-                            if (lastPositionStoredUT > 0)
-                            {
-                                // check terrain collision, to detect impact on mountains etc.
-                                Vector3 rayOrigin = lastPositionStored;
-                                Vector3 rayEnd = pos;
-                                double groundAltitude = GetGroundAltitude(body, calculateRotatedPosition(body,rayEnd,currentTime)) + body.Radius;
-                                if (groundAltitude > rayEnd.magnitude)
-                                {
-                                    hitGround = true;
-                                    float coeff = Math.Max(0.01f, (float)((groundAltitude - rayOrigin.magnitude) / (rayEnd.magnitude - rayOrigin.magnitude)));
-                                    pos = rayEnd * coeff + rayOrigin * (1.0f - coeff);
-                                    currentTime = currentTime * coeff + lastPositionStoredUT * (1.0f - coeff);
-                                }
-                            }
-
-                            lastPositionStoredUT = currentTime;
-                            if (nextPosIdx == chunkSize)
-                            {
-                                buffer.Add(new Point[chunkSize]);
-                                nextPosIdx = 0;
-                            }
-                            Vector3d nextPos = pos;
-                            if (Settings.fetch.BodyFixedMode)
-                            {
-                                nextPos = calculateRotatedPosition(body, nextPos, currentTime);
-                            }
-                            buffer.Last()[nextPosIdx].aerodynamicForce = aerodynamicForce;
-                            buffer.Last()[nextPosIdx].orbitalVelocity = vel;
-                            buffer.Last()[nextPosIdx].airVelocity = airVelocity;
-                            buffer.Last()[nextPosIdx++].pos = nextPos;
-                            lastPositionStored = pos;
-                        }
-                    }
-                }
-            }
-            else
-            {
-                // no atmospheric entry, just add the space orbit
-                patchesBackBuffer_.Add(patch);
-                if (nextStockPatch != null)
-                {
-                    AddPatch_outState = new VesselState
-                    {
-                        position = Util.SwapYZ(patch.spaceOrbit.getRelativePositionAtUT(patch.endTime)),
-                        velocity = Util.SwapYZ(patch.spaceOrbit.getOrbitalVelocityAtUT(patch.endTime)),
-                        referenceBody = nextStockPatch == null ? body : nextStockPatch.referenceBody,
-                        time = patch.endTime,
-                        stockPatch = nextStockPatch
-                    };
-                    yield break;
-                }
-                else
-                {
-                    AddPatch_outState = null;
-                    yield break;
-                }
-            }
-        }
-
-        public static Vector3 calculateRotatedPosition(CelestialBody body, Vector3 relativePosition, double time)
-        {
-            float angle = (float)(-(time - Planetarium.GetUniversalTime()) * body.angularVelocity.magnitude / Math.PI * 180.0);
-            Quaternion bodyRotation = Quaternion.AngleAxis(angle, body.angularVelocity.normalized);
-            return bodyRotation * relativePosition;
-        }
-
-        private Vector3d GetWorldPositionAtUT(Orbit orbit, double ut)
-        {
-            Vector3d worldPos = Util.SwapYZ(orbit.getRelativePositionAtUT(ut));
-            if (orbit.referenceBody != FlightGlobals.Bodies[0])
-                worldPos += GetWorldPositionAtUT(orbit.referenceBody.orbit, ut);
-            return worldPos;
-        }
-
-        /*public void FixedUpdate()
-        {
-            if (aerodynamicModel_ != null && vessel_ != null)
-            {
-                Vector3d FARForce = FARBasicDragModel.debugForceAccumulator + FARWingAerodynamicModel.debugForceAccumulator;
-                FARBasicDragModel.debugForceAccumulator = new Vector3d(0, 0, 0);
-                FARWingAerodynamicModel.debugForceAccumulator = new Vector3d(0, 0, 0);
-
-                CelestialBody body = vessel_.orbit.referenceBody;
-                Vector3d bodySpacePosition = vessel_.GetWorldPos3D() - body.position;
-                Vector3d bodySpaceVelocity = vessel_.obt_velocity;
-                double altitudeAboveSea = bodySpacePosition.magnitude - body.Radius;
-
-                double rho = FARAeroUtil.GetCurrentDensity(body, altitudeAboveSea);
-                //double rho = vessel_.atmDensity;
-                //double pressure = FlightGlobals.getStaticPressure(altitudeAboveSea, body);
-                //double rho = FlightGlobals.getAtmDensity(pressure);
-
-                Vector3d airVelocity = bodySpaceVelocity - body.getRFrmVel(body.position + bodySpacePosition);
-                
-                
-                double machNumber = FARAeroUtil.GetMachNumber(body, altitudeAboveSea, airVelocity);
-                //double machNumber = airVelocity.magnitude / 300.0;
-
-                Transform vesselTransform = vessel_.ReferenceTransform;
-                Vector3d vesselBackward = (Vector3d)(-vesselTransform.up.normalized);
-                Vector3d vesselForward = -vesselBackward;
-                Vector3d vesselUp = (Vector3d)(-vesselTransform.forward.normalized);
-                Vector3d vesselRight = Vector3d.Cross(vesselUp, vesselBackward).normalized;
-                double AoA = Math.Acos(Vector3d.Dot(airVelocity.normalized, vesselForward.normalized));
-                if (Vector3d.Dot(airVelocity, vesselUp) > 0)
-                    AoA = -AoA;
-
-                Vector3d predictedForce = aerodynamicModel_.computeForces_FAR(rho, machNumber, airVelocity, vesselUp, AoA, 0.05);
-                //Vector3d predictedForce = aerodynamicModel_.computeForces(body, bodySpacePosition, bodySpaceVelocity, 0.05);
-
-                Vector3d localFARForce = new Vector3d(Vector3d.Dot(FARForce, vesselRight), Vector3d.Dot(FARForce, vesselUp), Vector3d.Dot(FARForce, vesselBackward));
-                Vector3d localPredictedForce = new Vector3d(Vector3d.Dot(predictedForce, vesselRight), Vector3d.Dot(predictedForce, vesselUp), Vector3d.Dot(predictedForce, vesselBackward));
-
-                Util.PostSingleScreenMessage("FAR/predict comparison", "air vel=" + Math.Floor(airVelocity.magnitude) + ", AoA=" + (AoA*180.0/Math.PI) + ", FAR force=" + localFARForce + ", predicted force=" + localPredictedForce);
-            }
-        }*/
-    }
-}
->>>>>>> a4a752f4
+﻿/*
+Trajectories
+Copyright 2014, Youen Toupin
+
+This file is part of Trajectories, under MIT license.
+*/
+
+//using ferram4;
+using System;
+using System.Collections.Generic;
+using System.ComponentModel;
+using System.Diagnostics;
+using System.Linq;
+using System.Text;
+using UnityEngine;
+
+namespace Trajectories
+{
+    // this class handles trajectory prediction (performing a lightweight physical simulation to predict a vessel trajectory in space and atmosphere)
+    [KSPAddon(KSPAddon.Startup.EveryScene, false)]
+    class Trajectory : MonoBehaviour
+    {
+        public class VesselState
+        {
+            public CelestialBody referenceBody { get; set; }
+            public double time { get; set; } // universal time
+            public Vector3d position { get; set; } // position in world frame relatively to the reference body
+            public Vector3d velocity { get; set; } // velocity in world frame relatively to the reference body
+            public Orbit stockPatch { get; set; } // tells wether the patch starting from this state is superimposed on a stock KSP patch, or null if something makes it diverge (atmospheric entry for example)
+
+            public VesselState(Vessel vessel)
+            {
+                referenceBody = vessel.orbit.referenceBody;
+                time = Planetarium.GetUniversalTime();
+                position = vessel.GetWorldPos3D() - referenceBody.position;
+                velocity = vessel.obt_velocity;
+                stockPatch = vessel.orbit;
+            }
+
+            public VesselState()
+            {
+            }
+        }
+
+        public struct Point
+        {
+            public Vector3 pos;
+            public Vector3 aerodynamicForce;
+            public Vector3 orbitalVelocity;
+            public Vector3 airVelocity;
+        }
+
+        public class Patch
+        {
+            public VesselState startingState { get; set; }
+            public double endTime { get; set; }
+            public bool isAtmospheric { get; set; }
+            public Point[] atmosphericTrajectory { get; set; } // position array in body space (world frame centered on the body) ; only used when isAtmospheric is true
+            public Orbit spaceOrbit { get; set; } // only used when isAtmospheric is false
+            public Vector3? impactPosition { get; set; }
+            public Vector3? rawImpactPosition { get; set; }
+            public Vector3 impactVelocity { get; set; }
+
+            public Point GetInfo(float altitudeAboveSeaLevel)
+            {
+                if(!isAtmospheric)
+                    throw new Exception("Trajectory info available only for atmospheric patches");
+
+                if (atmosphericTrajectory.Length == 1)
+                    return atmosphericTrajectory[0];
+                else if (atmosphericTrajectory.Length == 0)
+                    return new Point();
+
+                float absAltitude = (float)startingState.referenceBody.Radius + altitudeAboveSeaLevel;
+                float sqMag = absAltitude * absAltitude;
+
+                // TODO: optimize by doing a dichotomic search (this function assumes that altitude variation is monotonic anyway)
+                int idx = 1;
+                while (idx < atmosphericTrajectory.Length && atmosphericTrajectory[idx].pos.sqrMagnitude > sqMag)
+                    ++idx;
+
+                float coeff = (absAltitude - atmosphericTrajectory[idx].pos.magnitude) / Mathf.Max(0.00001f, atmosphericTrajectory[idx-1].pos.magnitude - atmosphericTrajectory[idx].pos.magnitude);
+                coeff = Math.Min(1.0f, Math.Max(0.0f, coeff));
+
+                Point res = new Point();
+                res.pos = atmosphericTrajectory[idx].pos * (1.0f - coeff) + atmosphericTrajectory[idx-1].pos * coeff;
+                res.aerodynamicForce = atmosphericTrajectory[idx].aerodynamicForce * (1.0f - coeff) + atmosphericTrajectory[idx - 1].aerodynamicForce * coeff;
+                res.orbitalVelocity = atmosphericTrajectory[idx].orbitalVelocity * (1.0f - coeff) + atmosphericTrajectory[idx - 1].orbitalVelocity * coeff;
+                res.airVelocity = atmosphericTrajectory[idx].airVelocity * (1.0f - coeff) + atmosphericTrajectory[idx - 1].airVelocity * coeff;
+
+                return res;
+            }
+        }
+
+        private int MaxIncrementTime { get { return 2; } }
+
+        private static Trajectory fetch_;
+        public static Trajectory fetch { get { return fetch_; } }
+
+        private Vessel vessel_;
+        private VesselAerodynamicModel aerodynamicModel_;
+        private List<Patch> patches_ = new List<Patch>();
+        private List<Patch> patchesBackBuffer_ = new List<Patch>();
+        public List<Patch> patches { get { return patches_; } }
+
+        private Stopwatch incrementTime_;
+        private IEnumerator<bool> partialComputation_;
+
+        private float maxAccel_;
+        private float maxAccelBackBuffer_;
+        public float MaxAccel { get { return maxAccel_; } }
+
+        private Vector3? targetPosition_;
+        private CelestialBody targetBody_;
+
+        private static int errorCount_;
+        public int ErrorCount { get { return errorCount_; } }
+
+        private static float frameTime_;
+        private static float computationTime_;
+        public float ComputationTime { get { return computationTime_ * 0.001f; } }
+
+        private static Stopwatch gameFrameTime_;
+        private static float averageGameFrameTime_;
+        public float GameFrameTime { get { return averageGameFrameTime_ * 0.001f; } }
+
+        public static void SetTarget(CelestialBody body = null, Vector3? relativePosition = null)
+        {
+            if (body != null && relativePosition.HasValue)
+            {
+                fetch.targetBody_ = body;
+                fetch.targetPosition_ = body.transform.InverseTransformDirection((Vector3)relativePosition);
+            }
+            else
+            {
+                fetch.targetBody_ = null;
+                fetch.targetPosition_ = null;
+            }
+
+            if (FlightGlobals.ActiveVessel != null)
+            {
+                foreach (var module in FlightGlobals.ActiveVessel.Parts.SelectMany(p => p.Modules.OfType<TrajectoriesVesselSettings>()))
+                {
+                    module.hasTarget = fetch.targetPosition_ != null;
+                    module.targetLocation = fetch.targetPosition_.HasValue ? fetch.targetPosition_.Value : new Vector3();
+                    module.targetReferenceBody = fetch.targetBody_ == null ? "" : fetch.targetBody_.name;
+                }
+            }
+        }
+
+        public Vector3? targetPosition { get { return targetPosition_.HasValue ? (Vector3?)targetBody_.transform.TransformDirection(targetPosition_.Value) : null; } }
+        public CelestialBody targetBody { get { return targetBody_; } }
+
+        public void InvalidateAerodynamicModel()
+        {
+            aerodynamicModel_.Invalidate();
+        }
+
+        public void Start()
+        {
+            fetch_ = this;
+        }
+
+        public void Update()
+        {
+            computationTime_ = computationTime_ * 0.99f + frameTime_ * 0.01f;
+            float offset = frameTime_ - computationTime_;
+            frameTime_ = 0;
+
+            if (gameFrameTime_ != null)
+            {
+                float t = (float)gameFrameTime_.ElapsedMilliseconds;
+                averageGameFrameTime_ = averageGameFrameTime_ * 0.99f + t * 0.01f;
+            }
+            gameFrameTime_ = Stopwatch.StartNew();
+
+            if (HighLogic.LoadedScene == GameScenes.FLIGHT && vessel_ != FlightGlobals.ActiveVessel)
+            {
+                TrajectoriesVesselSettings module = FlightGlobals.ActiveVessel == null ? null : FlightGlobals.ActiveVessel.Parts.SelectMany(p => p.Modules.OfType<TrajectoriesVesselSettings>()).FirstOrDefault();
+                CelestialBody body = module == null ? null : FlightGlobals.Bodies.FirstOrDefault(b => b.name == module.targetReferenceBody);
+
+                if (body == null || !module.hasTarget)
+                {
+                    SetTarget();
+                }
+                else
+                {
+                    SetTarget(body, body.transform.TransformDirection(module.targetLocation));
+                }
+            }
+
+            if (HighLogic.LoadedScene == GameScenes.FLIGHT && FlightGlobals.ActiveVessel != null && FlightGlobals.ActiveVessel.Parts.Count != 0 && ((MapView.MapIsEnabled && Settings.fetch.DisplayTrajectories) || targetPosition_.HasValue))
+            {
+                ComputeTrajectory(FlightGlobals.ActiveVessel, DescentProfile.fetch, true);
+            }
+        }
+
+        public void ComputeTrajectory(Vessel vessel, float AoA, bool incremental)
+        {
+            DescentProfile profile = new DescentProfile(AoA);
+            ComputeTrajectory(vessel, profile, incremental);
+        }
+
+        public void ComputeTrajectory(Vessel vessel, DescentProfile profile, bool incremental)
+        {
+            try
+            {
+                if (partialComputation_ == null || vessel != vessel_)
+                {
+                    patchesBackBuffer_.Clear();
+                    maxAccelBackBuffer_ = 0;
+
+                    vessel_ = vessel;
+
+                    if (vessel == null)
+                    {
+                        patches_.Clear();
+                        return;
+                    }
+
+                    if (partialComputation_ != null)
+                        partialComputation_.Dispose();
+                    partialComputation_ = computeTrajectoryIncrement(vessel, profile).GetEnumerator();
+                }
+
+                bool finished;
+                do
+                {
+                    incrementTime_ = Stopwatch.StartNew();
+                    finished = !partialComputation_.MoveNext();
+                } while (!finished && !incremental);
+
+                if (finished)
+                {
+                    var tmp = patches_;
+                    patches_ = patchesBackBuffer_;
+                    patchesBackBuffer_ = tmp;
+
+                    maxAccel_ = maxAccelBackBuffer_;
+
+                    partialComputation_.Dispose();
+                    partialComputation_ = null;
+                }
+
+                frameTime_ += (float)incrementTime_.ElapsedMilliseconds;
+            }
+            catch (Exception)
+            {
+                ++errorCount_;
+                throw;
+            }
+        }
+
+        private IEnumerable<bool> computeTrajectoryIncrement(Vessel vessel, DescentProfile profile)
+        {
+            if (aerodynamicModel_ == null || !aerodynamicModel_.isValidFor(vessel, vessel.mainBody))
+                aerodynamicModel_ = new VesselAerodynamicModel(vessel, vessel.mainBody);
+            else
+                aerodynamicModel_.IncrementalUpdate();
+
+            var state = vessel.LandedOrSplashed ? null : new VesselState(vessel);
+            for (int patchIdx = 0; patchIdx < Settings.fetch.MaxPatchCount; ++patchIdx)
+            {
+                if (state == null)
+                    break;
+
+                if (incrementTime_.ElapsedMilliseconds > MaxIncrementTime)
+                    yield return false;
+
+                if (null != vessel_.patchedConicSolver)
+                {
+                    var maneuverNodes = vessel_.patchedConicSolver.maneuverNodes;
+                    foreach (var node in maneuverNodes)
+                    {
+                        if (node.UT == state.time)
+                        {
+                            state.velocity += node.GetBurnVector(createOrbitFromState(state));
+                            break;
+                        }
+                    }
+                    foreach (var result in AddPatch(state, profile))
+                        yield return false;
+                }
+                
+                state = AddPatch_outState;
+            }
+        }
+
+        // relativePosition is in world frame, but relative to the body (i.e. inertial body space)
+        // returns the altitude above sea level (can be negative for bodies without ocean)
+        private double GetGroundAltitude(CelestialBody body, Vector3 relativePosition)
+        {
+            if (body.pqsController == null)
+                return 0;
+
+            double lat = body.GetLatitude(relativePosition + body.position) / 180.0 * Math.PI;
+            double lon = body.GetLongitude(relativePosition + body.position) / 180.0 * Math.PI;
+            Vector3d rad = new Vector3d(Math.Cos(lat) * Math.Cos(lon), Math.Sin(lat), Math.Cos(lat) * Math.Sin(lon));
+            double elevation = body.pqsController.GetSurfaceHeight(rad) - body.Radius;
+            if (body.ocean)
+                elevation = Math.Max(elevation, 0.0);
+
+            return elevation;
+        }
+
+        public static double RealMaxAtmosphereAltitude(CelestialBody body)
+        {
+            if (!body.atmosphere) return 0;
+            if (body.useLegacyAtmosphere)
+            {
+                //Atmosphere actually cuts out when exp(-altitude / scale height) = 1e-6
+                return -body.atmosphereScaleHeight * 1000 * Math.Log(1e-6);
+            }
+            else
+            {
+                return body.pressureCurve.keys.Last().time * 1000;
+            }
+        }
+
+        private Orbit createOrbitFromState(VesselState state)
+        {
+            var orbit = new Orbit();
+            orbit.UpdateFromStateVectors(Util.SwapYZ(state.position), Util.SwapYZ(state.velocity), state.referenceBody, state.time);
+            return orbit;
+        }
+
+        private VesselState AddPatch_outState;
+        private IEnumerable<bool> AddPatch(VesselState startingState, DescentProfile profile)
+        {
+            if (null == vessel_.patchedConicSolver)
+            {
+                UnityEngine.Debug.LogWarning("Trajectories: AddPatch() attempted when patchedConicsSolver is null; Skipping.");
+                yield break;
+            }
+
+            CelestialBody body = startingState.referenceBody;
+
+            var patch = new Patch();
+            patch.startingState = startingState;           
+            patch.isAtmospheric = false;
+            patch.spaceOrbit = startingState.stockPatch ?? createOrbitFromState(startingState);
+            patch.endTime = patch.startingState.time + patch.spaceOrbit.period;
+
+            // the flight plan does not always contain the first patches (before the first maneuver node), so we populate it with the current orbit and associated encounters etc.
+            var flightPlan = new List<Orbit>();
+            for (var orbit = vessel_.orbit; orbit != null && orbit.activePatch; orbit = orbit.nextPatch)
+            {
+                if (vessel_.patchedConicSolver.flightPlan.Contains(orbit))
+                    break;
+                flightPlan.Add(orbit);
+            }
+
+            foreach (var orbit in vessel_.patchedConicSolver.flightPlan)
+            {
+                flightPlan.Add(orbit);
+            }
+
+
+            Orbit nextStockPatch = null;
+            if (startingState.stockPatch != null)
+            {
+                int planIdx = flightPlan.IndexOf(startingState.stockPatch);
+                if (planIdx >= 0 && planIdx < flightPlan.Count - 1)
+                {
+                    nextStockPatch = flightPlan[planIdx + 1];
+                }
+            }
+
+            if (nextStockPatch != null)
+            {
+                patch.endTime = nextStockPatch.StartUT;
+            }
+
+            double maxAtmosphereAltitude = RealMaxAtmosphereAltitude(body);
+
+            double minAltitude = patch.spaceOrbit.PeA;
+            if (patch.endTime < startingState.time + patch.spaceOrbit.timeToPe)
+            {
+                minAltitude = patch.spaceOrbit.getRelativePositionAtUT(patch.endTime).magnitude;
+            }
+            if (minAltitude < maxAtmosphereAltitude)
+            {
+                double entryTime;
+                if (startingState.position.magnitude <= body.Radius + maxAtmosphereAltitude)
+                {
+                    // whole orbit is inside the atmosphere
+                    entryTime = startingState.time;
+                }
+                else
+                {
+                    // binary search of entry time in atmosphere
+                    // I guess an analytic solution could be found, but I'm too lazy to search it
+                    double from = startingState.time;
+                    double to = from + patch.spaceOrbit.timeToPe;
+
+                    while (to - from > 0.1)
+                    {
+                        double middle = (from + to) * 0.5;
+                        if (patch.spaceOrbit.getRelativePositionAtUT(middle).magnitude < body.Radius + maxAtmosphereAltitude)
+                        {
+                            to = middle;
+                        }
+                        else
+                        {
+                            from = middle;
+                        }
+                    }
+
+                    entryTime = to;
+                }
+
+                if (entryTime > startingState.time + 0.1)
+                {
+                    // add the space patch before atmospheric entry
+                    patch.endTime = entryTime;
+
+                    if (body.atmosphere)
+                    {
+                        patchesBackBuffer_.Add(patch);
+                        AddPatch_outState = new VesselState
+                        {
+                            position = Util.SwapYZ(patch.spaceOrbit.getRelativePositionAtUT(entryTime)),
+                            referenceBody = body,
+                            time = entryTime,
+                            velocity = Util.SwapYZ(patch.spaceOrbit.getOrbitalVelocityAtUT(entryTime))
+                        };
+                        yield break;
+                    }
+                    else
+                    {
+                        // the body has no atmosphere, so what we actually computed is the impact on the body surface
+                        // now, go back in time until the impact point is above the ground to take ground height in account
+                        // we assume the ground is horizontal around the impact position
+                        double groundAltitude = GetGroundAltitude(body, calculateRotatedPosition(body, Util.SwapYZ(patch.spaceOrbit.getRelativePositionAtUT(entryTime)), entryTime)) + body.Radius;
+
+                        double iterationSize = 1.0;
+                        while (entryTime > startingState.time + iterationSize && patch.spaceOrbit.getRelativePositionAtUT(entryTime).magnitude < groundAltitude)
+                            entryTime -= iterationSize;
+
+                        patch.endTime = entryTime;
+                        patch.rawImpactPosition = Util.SwapYZ(patch.spaceOrbit.getRelativePositionAtUT(entryTime));
+                        patch.impactPosition = calculateRotatedPosition(body, patch.rawImpactPosition.Value, entryTime);
+                        patch.impactVelocity = Util.SwapYZ(patch.spaceOrbit.getOrbitalVelocityAtUT(entryTime));
+                        patchesBackBuffer_.Add(patch);
+                        AddPatch_outState = null;
+                        yield break;
+                    }
+                }
+                else
+                {
+                    // simulate atmospheric flight (drag and lift), until landing (more likely to be a crash as we don't predict user piloting) or atmosphere exit (typically for an aerobraking maneuver)
+                    // the simulation assumes a constant angle of attack
+
+                    patch.isAtmospheric = true;
+                    patch.startingState.stockPatch = null;
+
+                    double dt = 0.1; // lower dt would be more accurate, but a tradeoff has to be found between performances and accuracy
+
+                    int maxIterations = (int)(30.0 * 60.0 / dt); // some shallow entries can result in very long flight, for performances reasons, we limit the prediction duration
+
+                    int chunkSize = 128;
+                    double trajectoryInterval = 10.0; // time between two consecutive stored positions (more intermediate positions are computed for better accuracy), also used for ground collision checks
+                    var buffer = new List<Point[]>();
+                    buffer.Add(new Point[chunkSize]);
+                    int nextPosIdx = 0;
+                    
+                    Vector3d pos = Util.SwapYZ(patch.spaceOrbit.getRelativePositionAtUT(entryTime));
+                    Vector3d vel = Util.SwapYZ(patch.spaceOrbit.getOrbitalVelocityAtUT(entryTime));
+                    Vector3d prevPos = pos - vel * dt;
+                    //Util.PostSingleScreenMessage("initial vel", "initial vel = " + vel);
+                    double currentTime = entryTime;
+                    double lastPositionStoredUT = 0;
+                    Vector3d lastPositionStored = new Vector3d();
+                    bool hitGround = false;
+                    int iteration = 0;
+                    int incrementIterations = 0;
+                    int minIterationsPerIncrement = maxIterations / Settings.fetch.MaxFramesPerPatch;
+                    while (true)
+                    {
+                        ++iteration;
+                        ++incrementIterations;
+
+                        if (incrementIterations > minIterationsPerIncrement && incrementTime_.ElapsedMilliseconds > MaxIncrementTime)
+                        {
+                            yield return false;
+                            incrementIterations = 0;
+                        }
+
+                        double R = pos.magnitude;
+                        double altitude = R - body.Radius;
+                        double atmosphereCoeff = altitude / maxAtmosphereAltitude;
+                        if (hitGround || atmosphereCoeff <= 0.0 || atmosphereCoeff >= 1.0 || iteration == maxIterations || currentTime > patch.endTime)
+                        {
+                            if (hitGround || atmosphereCoeff <= 0.0)
+                            {
+                                patch.rawImpactPosition = pos;
+                                patch.impactPosition = calculateRotatedPosition(body, patch.rawImpactPosition.Value, currentTime);
+                                patch.impactVelocity = vel;
+                            }
+
+                            patch.endTime = Math.Min(currentTime, patch.endTime);
+
+                            int totalCount = (buffer.Count - 1) * chunkSize + nextPosIdx;
+                            patch.atmosphericTrajectory = new Point[totalCount];
+                            int outIdx = 0;
+                            foreach (var chunk in buffer)
+                            {
+                                foreach (var p in chunk)
+                                {
+                                    if (outIdx == totalCount)
+                                        break;
+                                    patch.atmosphericTrajectory[outIdx++] = p;
+                                }
+                            }
+
+                            if (iteration == maxIterations)
+                            {
+                                ScreenMessages.PostScreenMessage("WARNING: trajectory prediction stopped, too many iterations");
+                                patchesBackBuffer_.Add(patch);
+                                AddPatch_outState = null;
+                                yield break;
+                            }
+                            else if (atmosphereCoeff <= 0.0)
+                            {
+                                patchesBackBuffer_.Add(patch);
+                                AddPatch_outState = null;
+                                yield break;
+                            }
+                            else
+                            {
+                                patchesBackBuffer_.Add(patch);
+                                AddPatch_outState = new VesselState
+                                {
+                                    position = pos,
+                                    velocity = vel,
+                                    referenceBody = body,
+                                    time = patch.endTime
+                                };
+                                yield break;
+                            }
+                        }
+
+                        Vector3d gravityAccel = pos * (-body.gravParameter / (R * R * R));
+                        
+                        //Util.PostSingleScreenMessage("prediction vel", "prediction vel = " + vel);
+                        Vector3d airVelocity = vel - body.getRFrmVel(body.position + pos);
+                        double angleOfAttack = profile.GetAngleOfAttack(body, pos, airVelocity);
+                        Vector3d aerodynamicForce = aerodynamicModel_.computeForces(body, pos, airVelocity, angleOfAttack, dt);
+                        Vector3d acceleration = gravityAccel + aerodynamicForce / aerodynamicModel_.mass;
+
+                        // acceleration in the vessel reference frame is acceleration - gravityAccel
+                        maxAccelBackBuffer_ = Math.Max((float) (aerodynamicForce.magnitude / aerodynamicModel_.mass), maxAccelBackBuffer_);
+
+
+                        //vel += acceleration * dt;
+                        //pos += vel * dt;
+                        
+                        // Verlet integration (more precise than using the velocity)
+                        Vector3d ppos = prevPos;
+                        prevPos = pos;
+                        pos = pos + pos - ppos + acceleration * (dt * dt);
+                        vel = (pos - prevPos) / dt;
+
+                        currentTime += dt;
+
+                        double interval = altitude < 10000.0 ? trajectoryInterval * 0.3 : trajectoryInterval;
+                        if (currentTime >= lastPositionStoredUT + interval)
+                        {
+                            if (lastPositionStoredUT > 0)
+                            {
+                                // check terrain collision, to detect impact on mountains etc.
+                                Vector3 rayOrigin = lastPositionStored;
+                                Vector3 rayEnd = pos;
+                                double groundAltitude = GetGroundAltitude(body, calculateRotatedPosition(body,rayEnd,currentTime)) + body.Radius;
+                                if (groundAltitude > rayEnd.magnitude)
+                                {
+                                    hitGround = true;
+                                    float coeff = Math.Max(0.01f, (float)((groundAltitude - rayOrigin.magnitude) / (rayEnd.magnitude - rayOrigin.magnitude)));
+                                    pos = rayEnd * coeff + rayOrigin * (1.0f - coeff);
+                                    currentTime = currentTime * coeff + lastPositionStoredUT * (1.0f - coeff);
+                                }
+                            }
+
+                            lastPositionStoredUT = currentTime;
+                            if (nextPosIdx == chunkSize)
+                            {
+                                buffer.Add(new Point[chunkSize]);
+                                nextPosIdx = 0;
+                            }
+                            Vector3d nextPos = pos;
+                            if (Settings.fetch.BodyFixedMode)
+                            {
+                                nextPos = calculateRotatedPosition(body, nextPos, currentTime);
+                            }
+                            buffer.Last()[nextPosIdx].aerodynamicForce = aerodynamicForce;
+                            buffer.Last()[nextPosIdx].orbitalVelocity = vel;
+                            buffer.Last()[nextPosIdx].airVelocity = airVelocity;
+                            buffer.Last()[nextPosIdx++].pos = nextPos;
+                            lastPositionStored = pos;
+                        }
+                    }
+                }
+            }
+            else
+            {
+                // no atmospheric entry, just add the space orbit
+                patchesBackBuffer_.Add(patch);
+                if (nextStockPatch != null)
+                {
+                    AddPatch_outState = new VesselState
+                    {
+                        position = Util.SwapYZ(patch.spaceOrbit.getRelativePositionAtUT(patch.endTime)),
+                        velocity = Util.SwapYZ(patch.spaceOrbit.getOrbitalVelocityAtUT(patch.endTime)),
+                        referenceBody = nextStockPatch == null ? body : nextStockPatch.referenceBody,
+                        time = patch.endTime,
+                        stockPatch = nextStockPatch
+                    };
+                    yield break;
+                }
+                else
+                {
+                    AddPatch_outState = null;
+                    yield break;
+                }
+            }
+        }
+
+        public static Vector3 calculateRotatedPosition(CelestialBody body, Vector3 relativePosition, double time)
+        {
+            float angle = (float)(-(time - Planetarium.GetUniversalTime()) * body.angularVelocity.magnitude / Math.PI * 180.0);
+            Quaternion bodyRotation = Quaternion.AngleAxis(angle, body.angularVelocity.normalized);
+            return bodyRotation * relativePosition;
+        }
+
+        private Vector3d GetWorldPositionAtUT(Orbit orbit, double ut)
+        {
+            Vector3d worldPos = Util.SwapYZ(orbit.getRelativePositionAtUT(ut));
+            if (orbit.referenceBody != FlightGlobals.Bodies[0])
+                worldPos += GetWorldPositionAtUT(orbit.referenceBody.orbit, ut);
+            return worldPos;
+        }
+
+        /*public void FixedUpdate()
+        {
+            if (aerodynamicModel_ != null && vessel_ != null)
+            {
+                Vector3d FARForce = FARBasicDragModel.debugForceAccumulator + FARWingAerodynamicModel.debugForceAccumulator;
+                FARBasicDragModel.debugForceAccumulator = new Vector3d(0, 0, 0);
+                FARWingAerodynamicModel.debugForceAccumulator = new Vector3d(0, 0, 0);
+
+                CelestialBody body = vessel_.orbit.referenceBody;
+                Vector3d bodySpacePosition = vessel_.GetWorldPos3D() - body.position;
+                Vector3d bodySpaceVelocity = vessel_.obt_velocity;
+                double altitudeAboveSea = bodySpacePosition.magnitude - body.Radius;
+
+                double rho = FARAeroUtil.GetCurrentDensity(body, altitudeAboveSea);
+                //double rho = vessel_.atmDensity;
+                //double pressure = FlightGlobals.getStaticPressure(altitudeAboveSea, body);
+                //double rho = FlightGlobals.getAtmDensity(pressure);
+
+                Vector3d airVelocity = bodySpaceVelocity - body.getRFrmVel(body.position + bodySpacePosition);
+                
+                
+                double machNumber = FARAeroUtil.GetMachNumber(body, altitudeAboveSea, airVelocity);
+                //double machNumber = airVelocity.magnitude / 300.0;
+
+                Transform vesselTransform = vessel_.ReferenceTransform;
+                Vector3d vesselBackward = (Vector3d)(-vesselTransform.up.normalized);
+                Vector3d vesselForward = -vesselBackward;
+                Vector3d vesselUp = (Vector3d)(-vesselTransform.forward.normalized);
+                Vector3d vesselRight = Vector3d.Cross(vesselUp, vesselBackward).normalized;
+                double AoA = Math.Acos(Vector3d.Dot(airVelocity.normalized, vesselForward.normalized));
+                if (Vector3d.Dot(airVelocity, vesselUp) > 0)
+                    AoA = -AoA;
+
+                Vector3d predictedForce = aerodynamicModel_.computeForces_FAR(rho, machNumber, airVelocity, vesselUp, AoA, 0.05);
+                //Vector3d predictedForce = aerodynamicModel_.computeForces(body, bodySpacePosition, bodySpaceVelocity, 0.05);
+
+                Vector3d localFARForce = new Vector3d(Vector3d.Dot(FARForce, vesselRight), Vector3d.Dot(FARForce, vesselUp), Vector3d.Dot(FARForce, vesselBackward));
+                Vector3d localPredictedForce = new Vector3d(Vector3d.Dot(predictedForce, vesselRight), Vector3d.Dot(predictedForce, vesselUp), Vector3d.Dot(predictedForce, vesselBackward));
+
+                Util.PostSingleScreenMessage("FAR/predict comparison", "air vel=" + Math.Floor(airVelocity.magnitude) + ", AoA=" + (AoA*180.0/Math.PI) + ", FAR force=" + localFARForce + ", predicted force=" + localPredictedForce);
+            }
+        }*/
+    }
+}